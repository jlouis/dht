--- conflicted
+++ resolved
@@ -16,7 +16,6 @@
 
 %% File Path map
 -export([get_path/2, insert_path/2, delete_paths/1]).
-<<<<<<< HEAD
 
 %% Peer information
 -export([
@@ -28,29 +27,26 @@
          statechange_peer/2
         ]).
 
-%% Torrent information
--export([
-         acquire_check_token/1,
-         all_torrents/0,
-         get_torrent/1,
-	 new_torrent/4,
-         statechange_torrent/2
-        ]).
+
 
 %% UPnP entity information
 -export([register_upnp_entity/3,
          lookup_upnp_entity/2,
          update_upnp_entity/3]).
-=======
--export([get_peer_info/1, new_peer/5, connected_peer/3,
-	 foreach_peer/2, statechange_peer/2]).
-
--export([all_torrents/0, statechange_torrent/2, get_torrent/1,
-	 acquire_check_token/1, new_torrent/3]).
+
+%% Torrent information
+-export([all_torrents/0,
+         new_torrent/4,
+         statechange_torrent/2,
+         get_torrent/1,
+	 acquire_check_token/1]).
 
 %% Histogram handling code
--export([histogram_enter/2, histogram/1, histogram_delete/1]).
->>>>>>> ed5154e2
+-export([
+         histogram_enter/2,
+         histogram/1,
+         histogram_delete/1]).
+
 
 %% gen_server callbacks
 -export([init/1, handle_call/3, handle_cast/2, handle_info/2,
@@ -65,17 +61,11 @@
                    path :: string() | '_'}). % File system path -- work dir
 
 -record(peer, {pid :: pid() | '_' | '$1', % We identify each peer with it's pid.
-<<<<<<< HEAD
                tracker_url_hash :: integer() | '_', % Which tracker this peer comes from.
                                               % A tracker is identified by the hash of its url.
                ip :: ipaddr() | '_',  % Ip of peer in question
-               port :: portnum() | '_', % Port of peer in question
-               torrent_id :: non_neg_integer() | '_', % (IDX) Torrent Id this peer belongs to
-=======
-               ip :: ip() | '_',  % Ip of peer in question
                port :: non_neg_integer() | '_', % Port of peer in question
                torrent_id :: non_neg_integer() | '_', % Torrent Id for peer
->>>>>>> ed5154e2
                state :: 'seeding' | 'leeching' | '_'}).
 
 -type(tracking_map_state() :: 'started' | 'stopped' | 'checking' | 'awaiting' | 'duplicate').
@@ -84,13 +74,8 @@
 %% high-level view
 -record(tracking_map, {id :: '_' | integer(), %% Unique identifier of torrent
                        filename :: '_' | string(),    %% The filename
-<<<<<<< HEAD
-                       supervisor_pid :: '_' | pid(), %% The Pid of who is supervising
-                       info_hash :: '_' | binary(),
-=======
                        supervisor_pid :: '_' | pid(), %% Who is supervising
                        info_hash :: '_' | binary() | 'unknown',
->>>>>>> ed5154e2
                        state :: '_' | tracking_map_state()}).
 
 -record(state, { monitoring :: dict() }).
@@ -159,15 +144,6 @@
 	    not_found
     end.
 
-<<<<<<< HEAD
-%% @doc Map a {PathId, TorrentId} pair to a Path (string()).
-%% @end
-=======
-proplistify_tmap(#tracking_map { id = Id, filename = FN, supervisor_pid = SPid,
-				 info_hash = IH, state = S }) ->
-    [proplists:property(K,V) || {K, V} <- [{id, Id}, {filename, FN}, {supervisor, SPid},
-					   {info_hash, IH}, {state, S}]].
-
 %% @doc Enter a Piece Number in the histogram
 %% @end
 -spec histogram_enter(pid(), pos_integer()) -> true.
@@ -188,7 +164,6 @@
 
 % @doc Map a {PathId, TorrentId} pair to a Path (string()).
 % @end
->>>>>>> ed5154e2
 -spec get_path(integer(), integer()) -> {ok, string()}.
 get_path(Id, TorrentId) when is_integer(Id) ->
     Pth = ets:lookup_element(path_map, {Id, TorrentId}, #path_map.path),
@@ -352,11 +327,7 @@
     ets:new(path_map, [public, {keypos, #path_map.id}, named_table]),
     ets:new(peers, [named_table, {keypos, #peer.pid}, public]),
     ets:new(tracking_map, [named_table, {keypos, #tracking_map.id}, public]),
-<<<<<<< HEAD
-    ets:new(?TAB_UPNP, [named_table, public, set]),
-=======
     ets:new(histogram, [named_table, {keypos, 1}, public, bag]),
->>>>>>> ed5154e2
     {ok, #state{ monitoring = dict:new() }}.
 
 %% @private
